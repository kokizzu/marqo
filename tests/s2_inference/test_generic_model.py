import unittest

import numpy as np
from marqo.tensor_search.models.add_docs_objects import AddDocsParams
<<<<<<< HEAD
from marqo.errors import IndexNotFoundError, InvalidArgError
=======
from marqo.api.exceptions import IndexNotFoundError
>>>>>>> 36d692b1
from marqo.s2_inference.errors import InvalidModelPropertiesError, UnknownModelError, ModelLoadError
from marqo.tensor_search import tensor_search
from marqo.s2_inference.s2_inference import clear_loaded_models
from marqo.s2_inference.s2_inference import (
    available_models,
    vectorise,
    _validate_model_properties,
    _update_available_models
)

from tests.marqo_test import MarqoTestCase

@unittest.skip
class TestGenericModelSupport(MarqoTestCase):

    def setUp(self):
        self.index_name_1 = "my-test-index-1"
        self.index_name_2 = "my-test-index-2"
        try:
            tensor_search.delete_index(config=self.config, index_name=self.index_name_1)
        except IndexNotFoundError as e:
            pass

    def tearDown(self) -> None:
        clear_loaded_models()

    def test_create_index_with_custom_model_properties(self):
        """index should get created with custom model_properties
        """
        model_name = 'test-model'
        model_properties = {"name": "sentence-transformers/all-mpnet-base-v2",
                            "dimensions": 768,
                            "tokens": 128,
                            "type": "sbert"}
        tensor_search.create_vector_index(
            index_name=self.index_name_1, config=self.config,
            index_settings={
                "index_defaults": {
                    'model': model_name,
                    'model_properties': model_properties
                }
            }
        )

    def test_create_index_with_model_properties_without_model_name(self):
        """create_vector_index should throw an error
            if model_properties are given without model_name
        """
        model_properties = {"name": "sentence-transformers/all-mpnet-base-v2",
                            "dimensions": 768,
                            "tokens": 128,
                            "type": "sbert"}

        index_settings = {
            "index_defaults": {
                # 'model': model_name,
                'model_properties': model_properties
            }
        }

        self.assertRaises(InvalidArgError, tensor_search.create_vector_index, config=self.config,
            index_name=self.index_name_1, index_settings=index_settings)

    def test_add_documents(self):
        """if given the right input, add_documents should work without any throwing any errors
        """
        model_name = "test-model"
        model_properties = {"name": "sentence-transformers/multi-qa-MiniLM-L6-cos-v1",
                            "dimensions": 384,
                            "tokens": 128,
                            "type": "sbert"}
        tensor_search.create_vector_index(
            index_name=self.index_name_1, config=self.config,
            index_settings={
                "index_defaults": {
                    'model': model_name,
                    'model_properties': model_properties
                }
            }
        )

        config = self.config
        index_name = self.index_name_1
        docs = [
            {
                "_id": "123",
                "title 1": "content 1",
                "desc 2": "content 2. blah blah blah"
            }]
        auto_refresh = True

        tensor_search.add_documents(config=config, add_docs_params=AddDocsParams(
            index_name=index_name, docs=docs, auto_refresh=auto_refresh, device="cpu"))

    def test_validate_model_properties_missing_required_keys(self):
        """_validate_model_properties should throw an exception if required keys are not given.
        """
        model_name = "test-model"
        model_properties = {  # "name": "sentence-transformers/all-mpnet-base-v2",
            # "dimensions": 768,
            "tokens": 128,
            "type": "sbert"}

        self.assertRaises(InvalidModelPropertiesError, _validate_model_properties, model_name, model_properties)

        """_validate_model_properties should not throw an exception if required keys are given.
        """
        model_properties['dimensions'] = 768
        model_properties['name'] = "sentence-transformers/all-mpnet-base-v2"

        validated_model_properties = _validate_model_properties(model_name, model_properties)

        self.assertEqual(validated_model_properties, model_properties)

    def test_validate_model_properties_missing_optional_keys(self):
        """If optional keys are not given, _validate_model_properties should add the keys with default values.
        """
        model_name = 'test-model'
        model_properties = {"name": "sentence-transformers/all-mpnet-base-v2",
                            "dimensions": 768
                            # "tokens": 128,
                            # "type":"sbert"
                            }

        validated_model_properties = _validate_model_properties(model_name, model_properties)
        default_tokens_value = validated_model_properties.get('tokens')
        default_type_value = validated_model_properties.get('type')

        self.assertEqual(default_tokens_value, 128)
        self.assertEqual(default_type_value, "sbert")

    def test_validate_model_properties_missing_properties(self):
        """If model_properties is None _validate_model_properties should use model_registry properties
        """
        model_name = 'test'
        registry_test_model_properties = {"name": "sentence-transformers/all-MiniLM-L6-v1",
                                          "dimensions": 16,
                                          "tokens": 128,
                                          "type": "test",
                                          "notes": ""}

        validated_model_properties = _validate_model_properties(
            model_name=model_name, model_properties=None)

        self.assertEqual(registry_test_model_properties, validated_model_properties)

    def test_validate_model_properties_unknown_model_error(self):
        """_validate_model_properties should throw an error if model is not in registry,
            and if model_properties have not been given in index

            note: this validation is executed at vectorise time, however an InvalidArgError will already be raised
            at index creation time given this model_name and model_properties combination
        """
        model_name = "test-model"
        model_properties = None

        self.assertRaises(UnknownModelError, _validate_model_properties, model_name, model_properties)

    def test_update_available_models_model_load_error(self):
        """_update_available_models should throw an error if model_name given in
            model_properties does not exist
        """
        model_cache_key = "sample-cache-key"
        model_name = "test-model"
        model_properties = {"name": "incorect-model-name",
                            "dimensions": 768,
                            "tokens": 128,
                            "type": "sbert"}
        device = "cpu"
        normalize_embeddings = True

        self.assertRaises(ModelLoadError, _update_available_models, model_cache_key,
            model_name, model_properties, device, normalize_embeddings)

    def test_custom_model_gets_loaded(self):
        model_name = "test-model"

        # this model is not in model_registry
        model_properties = {"name": "sentence-transformers/multi-qa-MiniLM-L6-cos-v1",
                            "dimensions": 384,
                            "tokens": 128,
                            "type": "sbert"}

        result = vectorise(model_name=model_name, model_properties=model_properties, content="some string", device="cpu")

        self.assertEqual(np.array(result).shape[-1], model_properties['dimensions'])

    def test_vectorise_with_default_model_different_properties(self):
        """same models with different properties should return different outputs
        """
        model_name = 'sentence-transformers/all-mpnet-base-v2'
        model_properties_default = {"name": "sentence-transformers/all-mpnet-base-v2",
                                    "dimensions": 768,
                                    "tokens": 128,
                                    "type": "sbert"}

        model_properties_custom = {"name": "sentence-transformers/all-mpnet-base-v2",
                                   "dimensions": 768,
                                   "tokens": 4,
                                   "type": "sbert"}

        content = "A path or url to a tensorflow index checkpoint file (e.g, ./tf_model/model.ckpt.index). In this " \
                  "case, from_tf should be set to True and a configuration object should be provided as config " \
                  "argument. This loading path is slower than converting the TensorFlow checkpoint in a PyTorch model " \
                  "using the provided conversion scripts and loading the PyTorch model afterwards. "

        res_default = vectorise(model_name=model_name, model_properties=model_properties_default, content=content, device="cpu")
        res_custom = vectorise(model_name='custom-model', model_properties=model_properties_custom, content=content, device="cpu")

        self.assertNotEqual(res_default, res_custom)
        # self.assertEqual(np.array(res_default).shape[-1], np.array(res_custom).shape[-1])

    def test_modification_of_model_properties(self):
        """available_models should get updated if the model_properties are modified
            and model_name is unchanged
        """
        model_name = 'test-model-in-registry'
        model_properties = {"name": "sentence-transformers/all-mpnet-base-v2",
                            "dimensions": 768,
                            "tokens": 128,
                            "type": "sbert"}
        index_settings = {
            "index_defaults": {
                'model': model_name,
                'model_properties': model_properties
            }
        }

        tensor_search.create_vector_index(index_name=self.index_name_1,
            config=self.config, index_settings=index_settings
        )

        vectorise(model_name=model_name, model_properties=model_properties, content="some string", device="cpu")
        tensor_search.delete_index(config=self.config, index_name=self.index_name_1)

        old_num_of_available_models = len(available_models)
        model_properties['tokens'] = 256

        tensor_search.create_vector_index(index_name=self.index_name_1,
            config=self.config, index_settings=index_settings
        )
        vectorise(model_name=model_name, model_properties=model_properties, content="some string", device="cpu")

        new_num_of_available_models = len(available_models)

        self.assertEqual(new_num_of_available_models, old_num_of_available_models + 1)<|MERGE_RESOLUTION|>--- conflicted
+++ resolved
@@ -2,11 +2,7 @@
 
 import numpy as np
 from marqo.tensor_search.models.add_docs_objects import AddDocsParams
-<<<<<<< HEAD
-from marqo.errors import IndexNotFoundError, InvalidArgError
-=======
 from marqo.api.exceptions import IndexNotFoundError
->>>>>>> 36d692b1
 from marqo.s2_inference.errors import InvalidModelPropertiesError, UnknownModelError, ModelLoadError
 from marqo.tensor_search import tensor_search
 from marqo.s2_inference.s2_inference import clear_loaded_models
@@ -67,7 +63,7 @@
             }
         }
 
-        self.assertRaises(InvalidArgError, tensor_search.create_vector_index, config=self.config,
+        self.assertRaises(UnknownModelError, tensor_search.create_vector_index, config=self.config,
             index_name=self.index_name_1, index_settings=index_settings)
 
     def test_add_documents(self):
