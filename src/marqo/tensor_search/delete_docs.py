--- conflicted
+++ resolved
@@ -6,15 +6,10 @@
 from marqo.config import Config
 from marqo.tensor_search import validation, utils, enums
 from marqo.tensor_search.models.delete_docs_objects import MqDeleteDocsResponse, MqDeleteDocsRequest
-<<<<<<< HEAD
-import pprint
-from marqo import errors
-=======
 from marqo.tensor_search.tensor_search_logging import get_logger
 
 logger = get_logger(__name__)
 
->>>>>>> 36d692b1
 
 # -- Marqo delete endpoint interface: --
 
@@ -23,11 +18,7 @@
     """This formats the delete response for users """
     return {
         "index_name": marqo_response.index_name, "status": marqo_response.status_string,
-<<<<<<< HEAD
-        "type": "documentDeletion", 
-=======
         "type": "documentDeletion",
->>>>>>> 36d692b1
         "items": marqo_response.result_list,
         "details": {
             "receivedDocumentIds": len(marqo_response.document_ids),
@@ -70,27 +61,6 @@
 
     deleted_documents_count = 0
     result_list = []
-<<<<<<< HEAD
-
-    for item in delete_res_backend["items"]:
-        if "delete" in item:
-            try:
-                result_list.append({
-                    "_id": item["delete"]["_id"],
-                    "_shards": item["delete"]["_shards"],
-                    "status": item["delete"]["status"],
-                    "result": item["delete"]["result"],
-                })
-                if item["delete"]["status"] == 200:
-                    deleted_documents_count += 1
-            except KeyError as e:
-                raise errors.InternalError(f"Failed to parse delete response from backend. "
-                                           f"Missing key in response. Reason: {e}")
-
-
-    mq_delete_res = MqDeleteDocsResponse(
-        index_name=deletion_instruction.index_name, status_string='succeeded', document_ids=deletion_instruction.document_ids,
-=======
     for response in responses.responses:
         if response.status == 200:
             deleted_documents_count += 1
@@ -123,7 +93,6 @@
     mq_delete_res = MqDeleteDocsResponse(
         index_name=deletion_instruction.index_name, status_string='succeeded',
         document_ids=deletion_instruction.document_ids,
->>>>>>> 36d692b1
         deleted_documents_count=deleted_documents_count, deletion_start=t0,
         deletion_end=t1, result_list=result_list
     )
