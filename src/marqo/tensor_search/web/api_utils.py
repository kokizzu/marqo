--- conflicted
+++ resolved
@@ -116,81 +116,13 @@
 
 
 def add_docs_params_orchestrator(index_name: str, body: Union[AddDocsBodyParams, List[Dict]],
-<<<<<<< HEAD
-                                device: str, auto_refresh: bool = False, non_tensor_fields: Optional[List[str]] = None,
-                                mappings: Optional[dict] = dict(), model_auth: Optional[ModelAuth] = None,
-                                image_download_headers: Optional[dict] = dict(),
-                                use_existing_tensors: Optional[bool] = False, query_parameters: Optional[Dict] = dict(),
-                                text_chunk_prefix: str = None) -> AddDocsParams:
-    """An orchestrator for the add_documents API to support both old and new versions of the API.
-=======
                                  device: str, auto_refresh: bool = True) -> AddDocsParams:
     """An orchestrator for the add_documents API.
->>>>>>> 36d692b1
     All the arguments are decoded and validated in the API function. This function is only responsible for orchestrating.
 
     Returns:
         AddDocsParams: An AddDocsParams object for internal use
     """
-<<<<<<< HEAD
-
-    if isinstance(body, AddDocsBodyParams):
-        docs = body.documents
-
-        # Check for query parameters that are not supported in the new API
-        deprecated_fields = ["non_tensor_fields", "use_existing_tensors", "image_download_headers", "model_auth", "mappings"]
-        if any(field in query_parameters for field in deprecated_fields):
-            raise BadRequestError("Marqo is not accepting any of the following parameters in the query string: "
-                                  "`non_tensor_fields`, `use_existing_tensors`, `image_download_headers`, `model_auth`, `mappings`. "
-                                  "Please move these parameters to the request body as "
-                                  "`nonTensorFields`,` useExistingTensors`, `imageDownloadHeaders`, `modelAuth`, `mappings`. and try again. "
-                                  "Please check `https://docs.marqo.ai/latest/API-Reference/documents/` for the correct APIs.")
-
-        mappings = body.mappings
-        non_tensor_fields = body.nonTensorFields
-        tensor_fields = body.tensorFields
-        use_existing_tensors = body.useExistingTensors
-        model_auth = body.modelAuth
-        image_download_headers = body.imageDownloadHeaders
-        text_chunk_prefix = body.textChunkPrefix
-
-        if tensor_fields is not None and non_tensor_fields is not None:
-            raise BadRequestError('Cannot provide `nonTensorFields` when `tensorFields` is defined. '
-                                  '`nonTensorField`s has been deprecated and will be removed in Marqo 2.0.0. '
-                                  'Its use is discouraged.')
-
-        if tensor_fields is None and non_tensor_fields is None:
-            raise BadRequestError('Required parameter `tensorFields` is missing from the request body. '
-                                  'Use `tensorFields=[]` to index for lexical-only search.')
-
-        return AddDocsParams(
-            index_name=index_name, docs=docs, auto_refresh=auto_refresh,
-            device=device, non_tensor_fields=non_tensor_fields, tensor_fields=tensor_fields,
-            use_existing_tensors=use_existing_tensors, image_download_headers=image_download_headers,
-            mappings=mappings, model_auth=model_auth, text_chunk_prefix=text_chunk_prefix
-        )
-
-    elif isinstance(body, list) and all(isinstance(item, dict) for item in body):
-        docs = body
-
-        if non_tensor_fields is None:
-            raise BadRequestError('Required parameter `tensorFields` is missing from the request body. '
-                                  'This endpoint now requires `tensorFields` in request body. Providing '
-                                  'a list of documents as body has been deprecated and will not be '
-                                  'supported in Marqo 2.0.0. See '
-                                  'https://docs.marqo.ai/1.0.0/API-Reference/documents/#add-or-replace-documents '
-                                  'for usage of this endpoint.')
-
-        return AddDocsParams(
-            index_name=index_name, docs=docs, auto_refresh=auto_refresh,
-            device=device, non_tensor_fields=non_tensor_fields,
-            use_existing_tensors=use_existing_tensors, image_download_headers=image_download_headers,
-            mappings=mappings, model_auth=model_auth, text_chunk_prefix=text_chunk_prefix
-        )
-
-    else:
-        raise InternalError(f"Unexpected request body type `{type(body).__name__} for `/documents` API. ")
-=======
     docs = body.documents
 
     mappings = body.mappings
@@ -206,5 +138,4 @@
         use_existing_tensors=use_existing_tensors, image_download_headers=image_download_headers,
         image_download_thread_count=image_download_thread_count,
         mappings=mappings, model_auth=model_auth
-    )
->>>>>>> 36d692b1
+    )